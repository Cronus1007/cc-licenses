--- conflicted
+++ resolved
@@ -53,9 +53,9 @@
             help="A list of active branches in cc-licenses-data will be displayed",
         )
         parser.add_argument(
-<<<<<<< HEAD
             "--nopush", action="store_true", help="Do not push upstream",
-=======
+        )
+        parser.add_argument(
             "--nogit",
             action="store_true",
             help="Don't do anything with git, just build the pages and exit.",
@@ -67,7 +67,6 @@
                 f"(Warning: will delete whatever is there first.)"
             ),
             default=getattr(settings, "DISTILL_DIR", None),
->>>>>>> b4deb33e
         )
 
     def _quiet(self, *args, **kwargs):
@@ -76,7 +75,6 @@
     def run_django_distill(self):
         """Outputs static files into the specified directory determined by settings.base.DISTILL_DIR
         """
-<<<<<<< HEAD
         output_dir = getattr(settings, "DISTILL_DIR", None)
         if not os.path.isdir(settings.STATIC_ROOT):
             e = "Static source directory does not exist, run collectstatic"
@@ -94,46 +92,15 @@
         save_url_as_static_file(output_dir, "/status/")
         for tbranch in TranslationBranch.objects.filter(complete=False).only("id"):
             save_url_as_static_file(output_dir, f"/status/{tbranch.id}/")
-=======
-        stdout = self._quiet
-        if not os.path.isdir(settings.STATIC_ROOT):
-            e = "Static source directory does not exist, run collectstatic"
-            raise CommandError(e)
-        output_dir = os.path.abspath(os.path.expanduser(self.output_dir))
-        if os.path.isdir(output_dir):
-            rmtree(self.output_dir)
-        os.makedirs(self.output_dir)
-        try:
-            render_to_dir(output_dir, urls_to_distill, stdout)
-        except DistillError as err:
-            raise CommandError(str(err)) from err
->>>>>>> b4deb33e
 
     def publish_branch(self, branch: str):
         """Workflow for publishing a single branch"""
         print(f"Publishing branch {branch}")
         with git.Repo(settings.TRANSLATION_REPOSITORY_DIRECTORY) as repo:
-<<<<<<< HEAD
             if repo.is_dirty():
                 raise Exception(
                     "Git repository has uncommited changes, will not publish"
                 )
-            setup_local_branch(repo, branch, settings.OFFICIAL_GIT_BRANCH)
-
-            self.run_django_distill()
-
-            if repo.is_dirty():
-                repo.index.add(["build"])
-                if self.options["nopush"]:
-                    # Just commit
-                    repo.index.commit("Updated built HTML files")
-                else:
-                    commit_and_push_changes(repo, "Updated built HTML files")
-                if repo.is_dirty():
-                    raise Exception("Something went wrong, the repo is still dirty")
-            else:
-                print(f"\n{branch} build dir is up to date.\n")
-=======
             if self.use_git:
                 setup_local_branch(repo, branch, settings.OFFICIAL_GIT_BRANCH)
             self.run_django_distill()
@@ -141,9 +108,10 @@
                 if repo.is_dirty():
                     repo.index.add(["build"])
                     commit_and_push_changes(repo, "Updated built HTML files")
+                    if repo.is_dirty():
+                        raise Exception("Something went wrong, the repo is still dirty")
                 else:
                     print(f"\n{branch} build dir is up to date.\n")
->>>>>>> b4deb33e
 
     def publish_all(self):
         """Workflow for checking branches and updating their build dir
@@ -156,17 +124,13 @@
             self.publish_branch(b)
 
     def handle(self, *args, **options):
-<<<<<<< HEAD
         self.options = options
-        if options.get("list_branches"):
-=======
         self.output_dir = options["output_dir"]
         self.use_git = True
         if options["nogit"]:
             self.use_git = False
             self.publish_branch(None)
         elif options.get("list_branches"):
->>>>>>> b4deb33e
             list_open_branches()
         elif options.get("branch_name"):
             self.publish_branch(options["branch_name"])
