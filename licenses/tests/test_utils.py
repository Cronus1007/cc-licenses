--- conflicted
+++ resolved
@@ -378,17 +378,6 @@
         unmodified_list = ["some-branch", "* another-branch", "develop"]
         self.assertEqual(cleanup_current_branch_output(unmodified_list), expected_list)
 
-<<<<<<< HEAD
-    def test_clean_string(self):
-        data = [
-            ("abc", "abc"),
-            (" abc ", "abc"),
-            (" a   b c", "a b c"),
-        ]
-        for input, expected_output in data:
-            with self.subTest(input):
-                self.assertEqual(expected_output, clean_string(input))
-=======
 
 class CleanStringTest(TestCase):
     def test_clean_string(self):
@@ -403,5 +392,4 @@
         ]
         for input, expected in data:
             with self.subTest(input):
-                self.assertEqual(expected, clean_string(input))
->>>>>>> 3ec83a71
+                self.assertEqual(expected, clean_string(input))