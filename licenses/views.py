--- conflicted
+++ resolved
@@ -12,13 +12,7 @@
 
 from i18n import DEFAULT_LANGUAGE_CODE, JURISDICTION_NAMES
 from i18n.utils import active_translation, get_language_for_jurisdiction
-<<<<<<< HEAD
-from licenses.git_utils import setup_local_branch
-from licenses.models import BY_LICENSE_CODES, LegalCode, TranslationBranch
-=======
-from licenses.constants import INCLUDED_LICENSE_VERSIONS
-from licenses.models import LegalCode, License, TranslationBranch
->>>>>>> 3ec83a71
+from licenses.models import BY_LICENSE_CODES, LegalCode, License, TranslationBranch
 
 DEED_TEMPLATE_MAPPING = {  # CURRENTLY UNUSED
     # license_code : template name
